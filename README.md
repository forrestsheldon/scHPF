# Single-cell Hierarchical Poisson Factorization

## About
scHPF is a tool for _de novo_ discovery of both discrete and continuous expression patterns in single-cell RNA\-sequencing (scRNA-seq). We find that scHPF’s sparse low-dimensional representations, non-negativity, and explicit modeling of variable sparsity across genes and cells produce highly interpretable factors.

- [Documentation](https://schpf.readthedocs.io/en/latest/)
- [Paper at Molecular Systems Biology](http://msb.embopress.org/content/15/2/e8557.full.pdf)
- [Application to human tissue T cells across multiple donors and tissues](https://www.biorxiv.org/content/10.1101/555557v1) 

##  Installation
### Environment & Dependencies
scHPF requires Python >= 3.6 and the packages:
- numba ([version required depends on python version](https://schpf.readthedocs.io/en/latest/install.html#numba-compatibility), but will be safe with 0.45)
- scikit-learn
- pandas
- (optional) loompy

The easiest way to setup a python environment for scHPF is with 
[Miniconda](https://conda.io/miniconda.html)/[anaconda](https://www.continuum.io/downloads).
```
<<<<<<< HEAD
conda create -n schpf_p36 python=3.7 scikit-learn numba=0.45 pandas
conda activate schpf_p36
=======
conda create -n schpf_p37 python=3.7 scikit-learn numba=0.40 pandas scipy=1.2.1

# older anaconda
source activate schpf_p37
# XOR newer anaconda
conda activate schpf_p37

>>>>>>> 29eef522
# Optional, for using loom files as input to preprocessing
pip install -U loompy
```

### Installing from source
Once you have set up the environment, clone this repository and install.
```
git clone git@github.com:simslab/scHPF.git
cd scHPF
pip install .
```

<<<<<<< HEAD
## Quick Start: Command Line Interface
=======
## scHPF Command Line Interface (CLI) workflow
### Preprocessing
#### Input file formats
scHPF's prep command intakes a molecular count matrix for an scRNA-seq experiment and formats it for training. Note that scHPF is specifically designed for scRNA-seq data with unique molecular identifiers (UMIs), and only takes integer molecular counts. 

scHPF prep currently accepts two input file formats:
1. A whitespace-delimited matrix formatted like: <pre>ENSEMBL_ID  GENE_NAME  UMICOUNT_CELL0  UMICOUNT_CELL1 ... </pre> The matrix should not have a header, but may be compressed with gzip or bzip2. 

2. A [loom file](http://loompy.org/). The loom file must have at least one of the row attributes `Accession` or `Gene`, where `Accession` is an ENSEMBL id and `Gene` is a gene name. 

#### Filtering non-coding genes during preprocessing
We recommend restricting analysis to protein-coding genes. The `-w`/`--whitelist` option removes all genes in the input data that are **not in** a two column, tab-delimited text file of ENSEMBL gene ids and names. 
>>>>>>> 29eef522

1. [Prepare your data](https://schpf.readthedocs.io/en/latest/prep-cli.html). 

2. [Train a model](https://schpf.readthedocs.io/en/latest/train-cli.html).

3. [Get gene and cell scores](https://schpf.readthedocs.io/en/latest/score-cli.html)

<<<<<<< HEAD
=======
#### Running the prep command
To preprocess genome-wide UMI counts for a typical run, use the command:
```
scHPF prep -i UMICOUNT_MATRIX -o OUTDIR -m 5 -w GENE_WHITELIST
```
As written, the command formats data for training and only includes genes that are:
- on the whitelist (eg protein coding, see [resources folder](https://github.com/simslab/scHPF/tree/rewrite_release/resources) & previous section) and 
- that we observe transcripts of in at least 5 cells. 
>>>>>>> 29eef522

## API

scHPF has a scikit-learn like API. Trained models are stored in a serialized
joblib format.


##  References

Hanna Mendes Levitin, Jinzhou Yuan, Yim Ling Cheng, Francisco JR Ruiz, Erin C Bush, 
Jeffrey N Bruce, Peter Canoll, Antonio Iavarone, Anna Lasorella, David M Blei, Peter A Sims.
__"*De novo* gene signature identification from single‐cell RNA‐seq with hierarchical Poisson 
factorization."__ Molecular Systems Biology, 2019. [[Open access article]](http://msb.embopress.org/content/15/2/e8557.full.pdf)

Peter A. Szabo*, Hanna Mendes Levitin*, Michelle Miron, Mark E. Snyder, Takashi Senda, 
Jinzhou Yuan, Yim Ling Cheng, Erin C. Bush, Pranay Dogra, Puspa Thapa, Donna L. Farber, 
Peter A. Sims. __"A single-cell reference map for human blood and tissue T cell 
activation reveals functional states in health and disease."__ In press, 2019. 
[[preprint]](https://www.biorxiv.org/content/10.1101/555557v1)


## Help and support
Please [open an issue](https://github.com/simslab/scHPF/issues/new) and I will try to provide whatever help and guidance I can.

## Contributing
Contributions to scHPF are welcome. Please get in touch if you would like to
discuss/check it's something I've already done but haven't pushed to master yet.
To contribute, please [fork
scHPF](https://github.com/simslab/scHPF/issues#fork-destination-box), make your
changes, and submit a pull request.
<|MERGE_RESOLUTION|>--- conflicted
+++ resolved
@@ -10,26 +10,19 @@
 ##  Installation
 ### Environment & Dependencies
 scHPF requires Python >= 3.6 and the packages:
-- numba ([version required depends on python version](https://schpf.readthedocs.io/en/latest/install.html#numba-compatibility), but will be safe with 0.45)
+- numba ([version needed depends on Python version](https://schpf.readthedocs.io/en/latest/install.html#numba-compatibility), but should be safe with 0.45)
 - scikit-learn
 - pandas
 - (optional) loompy
 
-The easiest way to setup a python environment for scHPF is with 
-[Miniconda](https://conda.io/miniconda.html)/[anaconda](https://www.continuum.io/downloads).
+The easiest way to setup an environment for scHPF is with the Anaconda
+Python distribution in [Miniconda](https://conda.io/miniconda.html) or
+[anaconda](https://www.continuum.io/downloads):
+
 ```
-<<<<<<< HEAD
-conda create -n schpf_p36 python=3.7 scikit-learn numba=0.45 pandas
-conda activate schpf_p36
-=======
-conda create -n schpf_p37 python=3.7 scikit-learn numba=0.40 pandas scipy=1.2.1
-
-# older anaconda
-source activate schpf_p37
-# XOR newer anaconda
+conda create -n schpf_p37 python=3.7 scikit-learn numba=0.45 pandas
 conda activate schpf_p37
 
->>>>>>> 29eef522
 # Optional, for using loom files as input to preprocessing
 pip install -U loompy
 ```
@@ -42,22 +35,7 @@
 pip install .
 ```
 
-<<<<<<< HEAD
 ## Quick Start: Command Line Interface
-=======
-## scHPF Command Line Interface (CLI) workflow
-### Preprocessing
-#### Input file formats
-scHPF's prep command intakes a molecular count matrix for an scRNA-seq experiment and formats it for training. Note that scHPF is specifically designed for scRNA-seq data with unique molecular identifiers (UMIs), and only takes integer molecular counts. 
-
-scHPF prep currently accepts two input file formats:
-1. A whitespace-delimited matrix formatted like: <pre>ENSEMBL_ID  GENE_NAME  UMICOUNT_CELL0  UMICOUNT_CELL1 ... </pre> The matrix should not have a header, but may be compressed with gzip or bzip2. 
-
-2. A [loom file](http://loompy.org/). The loom file must have at least one of the row attributes `Accession` or `Gene`, where `Accession` is an ENSEMBL id and `Gene` is a gene name. 
-
-#### Filtering non-coding genes during preprocessing
-We recommend restricting analysis to protein-coding genes. The `-w`/`--whitelist` option removes all genes in the input data that are **not in** a two column, tab-delimited text file of ENSEMBL gene ids and names. 
->>>>>>> 29eef522
 
 1. [Prepare your data](https://schpf.readthedocs.io/en/latest/prep-cli.html). 
 
@@ -65,40 +43,16 @@
 
 3. [Get gene and cell scores](https://schpf.readthedocs.io/en/latest/score-cli.html)
 
-<<<<<<< HEAD
-=======
-#### Running the prep command
-To preprocess genome-wide UMI counts for a typical run, use the command:
-```
-scHPF prep -i UMICOUNT_MATRIX -o OUTDIR -m 5 -w GENE_WHITELIST
-```
-As written, the command formats data for training and only includes genes that are:
-- on the whitelist (eg protein coding, see [resources folder](https://github.com/simslab/scHPF/tree/rewrite_release/resources) & previous section) and 
-- that we observe transcripts of in at least 5 cells. 
->>>>>>> 29eef522
 
 ## API
-
 scHPF has a scikit-learn like API. Trained models are stored in a serialized
 joblib format.
 
 
-##  References
+## Help and support
+If you have any questions/errors/issues, please [open an issue](https://github.com/simslab/scHPF/issues/new) 
+and I be happy to to provide whatever help and guidance I can.
 
-Hanna Mendes Levitin, Jinzhou Yuan, Yim Ling Cheng, Francisco JR Ruiz, Erin C Bush, 
-Jeffrey N Bruce, Peter Canoll, Antonio Iavarone, Anna Lasorella, David M Blei, Peter A Sims.
-__"*De novo* gene signature identification from single‐cell RNA‐seq with hierarchical Poisson 
-factorization."__ Molecular Systems Biology, 2019. [[Open access article]](http://msb.embopress.org/content/15/2/e8557.full.pdf)
-
-Peter A. Szabo*, Hanna Mendes Levitin*, Michelle Miron, Mark E. Snyder, Takashi Senda, 
-Jinzhou Yuan, Yim Ling Cheng, Erin C. Bush, Pranay Dogra, Puspa Thapa, Donna L. Farber, 
-Peter A. Sims. __"A single-cell reference map for human blood and tissue T cell 
-activation reveals functional states in health and disease."__ In press, 2019. 
-[[preprint]](https://www.biorxiv.org/content/10.1101/555557v1)
-
-
-## Help and support
-Please [open an issue](https://github.com/simslab/scHPF/issues/new) and I will try to provide whatever help and guidance I can.
 
 ## Contributing
 Contributions to scHPF are welcome. Please get in touch if you would like to
@@ -106,3 +60,16 @@
 To contribute, please [fork
 scHPF](https://github.com/simslab/scHPF/issues#fork-destination-box), make your
 changes, and submit a pull request.
+
+##  References
+Hanna Mendes Levitin, Jinzhou Yuan, Yim Ling Cheng, Francisco JR Ruiz, Erin C Bush, 
+Jeffrey N Bruce, Peter Canoll, Antonio Iavarone, Anna Lasorella, David M Blei, Peter A Sims.
+__"*De novo* gene signature identification from single‐cell RNA‐seq with hierarchical Poisson 
+factorization."__ Molecular Systems Biology, 2019. [[Open access article]](http://msb.embopress.org/content/15/2/e8557.full.pdf)
+
+Peter A. Szabo\*, Hanna Mendes Levitin\*, Michelle Miron, Mark E. Snyder, Takashi Senda, 
+Jinzhou Yuan, Yim Ling Cheng, Erin C. Bush, Pranay Dogra, Puspa Thapa, Donna L. Farber, 
+Peter A. Sims. __"A single-cell reference map for human blood and tissue T cell 
+activation reveals functional states in health and disease."__ In press, 2019. 
+[[preprint]](https://www.biorxiv.org/content/10.1101/555557v1)
+\* Co-first authors
